{
  "audio/sdl-out":
  {
    "width": 100,
    "height": 50,
    "properties":
    {
      "buffer-size":
      {
        "rangeMin": 0,
        "rangeMax": 65536,
        "valueFormat": "power2"
      },
      "channels":
      {
        "controlType": "none/none",
        "rangeMin": 0,
        "rangeMax": 2
      },
      "device":
      {
        "controlType": "none/default",
        "x": 60,
        "y": 44
      },
      "max-delay":
      {
        "rangeMin": 0,
        "rangeMax": 5000
      },
      "max-recovery":
      {
        "rangeMin": 0,
        "rangeMax": 5000
      }
    }
  },
  "audio/pitch-shift":
  {
    "width": 70,
    "height": 70,
    "properties":
    {
     "pitch":
      {
        "controlType": "knob/default",
        "rangeMin": -60,
        "rangeMax": 60,
        "increment": 0.1,
        "x": 30,
        "y": 30
      }
    }
  },
  "audio/wav-in":
  {
    "width": 100,
    "height": 25,
    "properties":
    {
      "file":
      {
        "controlType": "none/none"
      },
      "loop":
      {
        "controlType": "none/none"
      }
    }
  },
  "bitmap/fade":
  {
    "width": 70,
    "height": 70,
    "properties":
    {
     "alpha":
      {
        "controlType": "knob/default",
        "rangeMin": 0,
        "rangeMax": 1,
        "increment": 0.1,
        "x": 30,
        "y": 35
      }
    }
  },
  "bitmap/rectangle":
  {
    "width": 110,
    "height": 70,
    "properties":
    {
      "width":
      {
        "controlType": "knob/default",
        "rangeMin": 1,
        "rangeMax": 1000,
        "increment": 1,
        "x": 30,
        "y": 35
      },
      "height":
      {
        "controlType": "knob/default",
        "rangeMin": 1,
        "rangeMax": 1000,
        "increment": 1,
        "x": 70,
        "y": 35
      }
    }
  },
  "bitmap/translate":
  {
    "width": 150,
    "height": 70,
    "properties":
    {
      "x":
      {
        "controlType": "knob/default",
        "rangeMin": -1,
        "rangeMax": 1,
        "increment": 0.01,
        "x": 30,
        "y": 30
      },
      "y":
      {
        "controlType": "knob/default",
        "rangeMin": -1,
        "rangeMax": 1,
        "increment": 0.01,
        "x": 70,
        "y": 30
      },
      "z":
      {
        "controlType": "knob/default",
        "rangeMin": -1,
        "rangeMax": 1,
        "increment": 0.01,
        "x": 110,
        "y": 30
      }
    }
  },
  "bitmap/vector-fill":
  {
    "width": 110,
    "height": 70,
    "properties":
    {
      "width":
      {
        "controlType": "knob/default",
        "rangeMin": 1,
        "rangeMax": 1000,
        "increment": 1,
        "x": 30,
        "y": 30
      },
      "height":
      {
        "controlType": "knob/default",
        "rangeMin": 1,
        "rangeMax": 1000,
        "increment": 1,
        "x": 70,
        "y": 30
      }
    }
  },
  "bitmap/websocket-display":
  {
    "width": 200,
    "height": 200,
    "properties":
    {
      "port":
      {
        "controlType": "none/none",
        "rangeMin": 0,
        "rangeMax": 65535,
        "x": 0,
        "y": 0
      },
      "frame-rate":
      {
        "controlType": "none/none"
      },
      "height":
      {
        "controlType": "none/none",
        "rangeMin": 1,
        "rangeMax": 1000,
        "increment": 1
      },
      "width":
      {
        "controlType": "none/none",
        "rangeMin": 1,
        "rangeMax": 1000,
        "increment": 1
      }
    }
  },
  "core/add":
  {
    "width": 70,
    "height": 70,
    "properties":
    {
      "offset":
      {
        "controlType": "knob/log",
        "rangeMin": 0.1,
        "rangeMax": 1000,
        "increment": 0.1,
        "x": 30,
        "y": 30
      }
    }
  },
  "core/beat":
  {
    "width": 100,
    "height": 90,
    "properties":
    {
      "interval":
      {
        "controlType": "knob/log",
        "rangeMin": 0.001,
        "rangeMax": 1000,
        "increment": 0.001,
        "x": 25,
        "y": 22
      },
      "offset":
      {
        "controlType": "knob/default",
        "rangeMin": 0,
        "rangeMax": 1,
        "increment": 0.1,
        "x": 65,
        "y": 22
      },
      "start":
      {
        "controlType": "button/default",
        "x": 32,
        "y": 60,
        "valueFormat": "button"
      },
      "stop":
      {
        "controlType": "button/default",
        "x": 72,
        "y": 60,
        "valueFormat": "button"
      }
    }
  },
  "core/clone":
  {
    "width": 90,
    "height": 35,
    "properties":
    {
      "copies":
      {
        "controlType": "none/default",
        "x": 55,
        "y": 30
      }
    }
  },
  "core/clone-info":
  {
    "width": 100,
    "height": 50,
    "properties":
    {
    }
  },
  "core/compare":
  {
    "width": 70,
    "height": 70,
    "properties":
    {
     "value":
      {
        "controlType": "knob/default",
        "rangeMin": 0,
        "rangeMax": 1000,
        "increment": 0.1,
        "x": 30,
        "y": 30
      },
      "on-change":
      {
        "controlType": "none/none"
      }
    }
  },
  "core/count":
  {
    "width": 90,
    "height": 30,
    "properties":
    {
      "delta":
      {
        "controlType": "none/none"
      },
      "up":
      {
        "controlType": "none/none"
      },
      "down":
      {
        "controlType": "none/none"
      },
      "reset":
      {
        "controlType": "none/none"
      }
    }
  },
  "core/divide":
  {
    "width": 70,
    "height": 70,
    "properties":
    {
      "factor":
      {
        "controlType": "knob/log",
        "rangeMin": 0.001,
        "rangeMax": 1000,
        "increment": 0.001,
        "x": 30,
        "y": 30
      }
    }
  },
  "core/envelope":
  {
    "width": 190,
    "height": 90,
    "properties":
    {
      "attack":
      {
        "controlType": "knob/default",
        "rangeMin": 0,
        "rangeMax": 10,
        "increment": 0.001,
        "x": 30,
        "y": 30
      },
      "decay":
      {
        "controlType": "knob/default",
        "rangeMin": 0,
        "rangeMax": 10,
        "increment": 0.05,
        "x": 70,
        "y": 30
      },
      "release":
      {
        "controlType": "knob/log",
        "rangeMin": 0.01,
        "rangeMax": 30,
        "increment": 0.01,
        "x": 150,
        "y": 30
      },
      "reset":
      {
        "controlType": "button/default",
        "x": 82,
        "y": 65
      },
      "start":
      {
        "controlType": "button/default",
        "x": 32,
        "y": 65
      },
      "stop":
      {
        "controlType": "button/default",
        "x": 57,
        "y": 65
      },
      "sustain":
      {
        "controlType": "knob/default",
        "rangeMin": 0,
        "rangeMax": 1,
        "increment": 0.01,
        "x": 110,
        "y": 30
      }
    }
  },
  "core/filter":
  {
    "width": 145,
    "height": 100,
    "properties":
    {
      "mode":
      {
        "controlType": "selector/default",
        "available": ["low-pass","high-pass","band-pass"],
        "x": 40,
        "y": 30
      },
      "cutoff":
      {
        "controlType": "knob/default",
        "rangeMin": 0,
        "rangeMax": 1,
        "increment": 0.01,
        "x": 30,
        "y": 60
      },
      "resonance":
      {
        "controlType": "knob/default",
        "rangeMin": 0,
        "rangeMax": 1,
        "increment": 0.01,
        "x": 70,
        "y": 60
      },
      "steepness":
      {
        "controlType": "knob/default",
        "rangeMin": 0,
        "rangeMax": 5,
        "increment": 0.1,
        "x": 110,
        "y": 60
      }
    }
  },
  "core/graph":
  {
    "width": 60,
    "height": 40,
    "properties":
    {
    }
  },
  "core/limit":
  {
    "width": 110,
    "height": 70,
    "properties":
    {
      "max":
      {
        "controlType": "knob/log",
        "rangeMin": 0.1,
        "rangeMax": 1000,
        "increment": 0.1,
        "x": 30,
        "y": 30
      },
      "min":
      {
        "controlType": "knob/log",
        "rangeMin": 0.1,
        "rangeMax": 1000,
        "increment": 0.1,
        "x": 70,
        "y": 30
      }
    }
  },
  "core/log":
  {
    "width": 150,
    "height": 50,
    "properties":
    {
      "input":
      {
        "x": 142,
        "y": 35,
        "controlType": "textDisplay/default"
      },
      "prefix":
      {
        "x": 25,
        "y": 35,
        "controlType": "none/default",
        "rangeMax": 20
      }
    }
  },
  "core/multiply":
  {
    "width": 70,
    "height": 70,
    "properties":
    {
      "factor":
      {
        "controlType": "knob/log",
        "rangeMin": 0.001,
        "rangeMax": 1000,
        "increment": 0.001,
        "x": 30,
        "y": 30
      }
    }
  },
  "core/oscillator":
  {
    "width": 170,
    "height": 95,
    "properties":
    {
      "freq":
      {
        "controlType": "knob/default",
        "rangeMin": 0,
        "rangeMax": 10,
        "increment": 0.1,
        "x": 25,
        "y": 22
      },
      "pulse-width":
      {
        "controlType": "knob/default",
        "rangeMin": 0,
        "rangeMax": 10,
        "increment": 0.1,
        "x": 65,
        "y": 22
      },
      "wave":
      {
        "controlType": "selector/vert",
        "available": ["sin","square","triangle","saw","random"],
        "x": 110,
        "y": 20
      },
      "start":
      {
        "controlType": "button/default",
        "x": 32,
        "y": 60
      },
      "stop":
      {
        "controlType": "button/default",
        "x": 72,
        "y": 60
      }
    }
  },
  "core/random":
  {
    "width": 110,
    "height": 90,
    "properties":
    {
      "max":
      {
        "controlType": "knob/log",
        "rangeMin": 0.1,
        "rangeMax": 1000,
        "increment": 0.1,
        "x": 30,
        "y": 28
      },
      "min":
      {
        "controlType": "knob/log",
        "rangeMin": 0.1,
        "rangeMax": 1000,
        "increment": 0.1,
        "x": 70,
        "y": 28
      },
      "trigger":
      {
        "controlType": "button/default",
        "x": 58,
        "y": 65,
        "valueFormat": "triggerButton"
      }
    }
  },
  "core/subtract":
  {
    "width": 70,
    "height": 70,
    "properties":
    {
      "offset":
      {
        "controlType": "knob/log",
        "rangeMin": 0.1,
        "rangeMax": 1000,
        "increment": 0.1,
        "x": 30,
        "y": 30
      }
    }
  },
  "core/wrap":
  {
    "width": 110,
    "height": 70,
    "properties":
    {
      "max":
      {
        "controlType": "knob/log",
        "rangeMin": 0.1,
        "rangeMax": 1000,
        "increment": 0.1,
        "x": 30,
        "y": 30
      },
      "min":
      {
        "controlType": "knob/log",
        "rangeMin": 0.1,
        "rangeMax": 1000,
        "increment": 0.1,
        "x": 70,
        "y": 30
      }
    }
  },
<<<<<<< HEAD
  "time-series/plot":
  {
    "width": 70,
    "height": 70,
    "properties":
    {
      "points":
      {
        "controlType": "knob",
        "subType": "log",
        "rangeMin": 10,
        "rangeMax": 1000,
        "increment": 1,
        "x": 30,
        "y": 30
      },
      "input":
      {
      }
    }
  },
  "time-series/offset":
  {
    "width": 70,
    "height": 70,
    "properties":
    {
      "amount":
      {
        "controlType": "knob",
        "subType": "log",
        "rangeMin": 0.01,
        "rangeMax": 1000,
=======
  "vector/rotate":
  {
    "width": 150,
    "height": 70,
    "properties":
    {
      "x":
      {
        "controlType": "knob/default",
        "rangeMin": -1,
        "rangeMax": 1,
        "increment": 0.01,
        "x": 30,
        "y": 30
      },
      "y":
      {
        "controlType": "knob/default",
        "rangeMin": -1,
        "rangeMax": 1,
        "increment": 0.01,
        "x": 70,
        "y": 30
      },
      "z":
      {
        "controlType": "knob/default",
        "rangeMin": -1,
        "rangeMax": 1,
        "increment": 0.01,
        "x": 110,
        "y": 30
      }
    }
  },
  "vector/scale":
  {
    "width": 150,
    "height": 70,
    "properties":
    {
      "x":
      {
        "controlType": "knob/default",
        "rangeMin": -100,
        "rangeMax": 100,
>>>>>>> 17021d6e
        "increment": 0.01,
        "x": 30,
        "y": 30
      },
<<<<<<< HEAD
      "input":
      {
      }
    }
  },
  "time-series/scale":
  {
    "width": 70,
    "height": 70,
    "properties":
    {
      "factor":
      {
        "controlType": "knob",
        "subType": "log",
        "rangeMin": 0.001,
        "rangeMax": 1000,
        "increment": 0.001,
        "x": 30,
        "y": 30
      },
      "input":
      {
      }
    }
  },
  "time-series/average":
  {
    "width": 70,
    "height": 70,
    "properties":
    {
      "samples":
      {
        "controlType": "knob/default",
        "rangeMin": 0,
        "rangeMax": 60,
        "increment": 1,
        "x": 30,
        "y": 30
      },
      "input":
      {
=======
      "y":
      {
        "controlType": "knob/default",
        "rangeMin": -100,
        "rangeMax": 100,
        "increment": 0.01,
        "x": 70,
        "y": 30
      },
      "z":
      {
        "controlType": "knob/default",
        "rangeMin": -100,
        "rangeMax": 100,
        "increment": 0.01,
        "x": 110,
        "y": 30
      }
    }
  },
  "vector/svg":
  {
    "width": 100,
    "height": 25,
    "properties":
    {
      "file":
      {
        "controlType": "none/none"
      },
      "normalise":
      {
        "controlType": "none/none"
      },
      "path":
      {
        "controlType": "none/none"
      },
      "precision":
      {
        "controlType": "none/none"
      }
    }
  },
  "vector/translate":
  {
    "width": 150,
    "height": 70,
    "properties":
    {
      "x":
      {
        "controlType": "knob/default",
        "rangeMin": -1,
        "rangeMax": 1,
        "increment": 0.01,
        "x": 30,
        "y": 30
      },
      "y":
      {
        "controlType": "knob/default",
        "rangeMin": -1,
        "rangeMax": 1,
        "increment": 0.01,
        "x": 70,
        "y": 30
      },
      "z":
      {
        "controlType": "knob/default",
        "rangeMin": -1,
        "rangeMax": 1,
        "increment": 0.01,
        "x": 110,
        "y": 30
      }
    }
  },
  "vector/websocket-display":
  {
    "width": 200,
    "height": 200,
    "properties":
    {
      "port":
      {
        "controlType": "none/none",
        "rangeMin": 0,
        "rangeMax": 65535,
        "x": 0,
        "y": 0
      },
      "frame-rate":
      {
        "controlType": "none/none"
>>>>>>> 17021d6e
      }
    }
  }
}<|MERGE_RESOLUTION|>--- conflicted
+++ resolved
@@ -644,7 +644,6 @@
       }
     }
   },
-<<<<<<< HEAD
   "time-series/plot":
   {
     "width": 70,
@@ -678,59 +677,10 @@
         "subType": "log",
         "rangeMin": 0.01,
         "rangeMax": 1000,
-=======
-  "vector/rotate":
-  {
-    "width": 150,
-    "height": 70,
-    "properties":
-    {
-      "x":
-      {
-        "controlType": "knob/default",
-        "rangeMin": -1,
-        "rangeMax": 1,
-        "increment": 0.01,
-        "x": 30,
-        "y": 30
-      },
-      "y":
-      {
-        "controlType": "knob/default",
-        "rangeMin": -1,
-        "rangeMax": 1,
-        "increment": 0.01,
-        "x": 70,
-        "y": 30
-      },
-      "z":
-      {
-        "controlType": "knob/default",
-        "rangeMin": -1,
-        "rangeMax": 1,
-        "increment": 0.01,
-        "x": 110,
-        "y": 30
-      }
-    }
-  },
-  "vector/scale":
-  {
-    "width": 150,
-    "height": 70,
-    "properties":
-    {
-      "x":
-      {
-        "controlType": "knob/default",
-        "rangeMin": -100,
-        "rangeMax": 100,
->>>>>>> 17021d6e
-        "increment": 0.01,
-        "x": 30,
-        "y": 30
-      },
-<<<<<<< HEAD
+        "increment": 0.01,
+        "x": 30,
+        "y": 30
+      },
       "input":
       {
       }
@@ -774,7 +724,59 @@
       },
       "input":
       {
-=======
+      }
+    }
+  },
+  "vector/rotate":
+  {
+    "width": 150,
+    "height": 70,
+    "properties":
+    {
+      "x":
+      {
+        "controlType": "knob/default",
+        "rangeMin": -1,
+        "rangeMax": 1,
+        "increment": 0.01,
+        "x": 30,
+        "y": 30
+      },
+      "y":
+      {
+        "controlType": "knob/default",
+        "rangeMin": -1,
+        "rangeMax": 1,
+        "increment": 0.01,
+        "x": 70,
+        "y": 30
+      },
+      "z":
+      {
+        "controlType": "knob/default",
+        "rangeMin": -1,
+        "rangeMax": 1,
+        "increment": 0.01,
+        "x": 110,
+        "y": 30
+      }
+    }
+  },
+  "vector/scale":
+  {
+    "width": 150,
+    "height": 70,
+    "properties":
+    {
+      "x":
+      {
+        "controlType": "knob/default",
+        "rangeMin": -100,
+        "rangeMax": 100,
+        "increment": 0.01,
+        "x": 30,
+        "y": 30
+      },
       "y":
       {
         "controlType": "knob/default",
@@ -871,7 +873,6 @@
       "frame-rate":
       {
         "controlType": "none/none"
->>>>>>> 17021d6e
       }
     }
   }
